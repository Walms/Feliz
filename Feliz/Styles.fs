--- conflicted
+++ resolved
@@ -974,7 +974,6 @@
         /// Inherits this property from its parent element.
         static member inline inheritFromParent = Interop.mkStyle "flexWrap" "inherit"
 
-<<<<<<< HEAD
     /// Places an element on the left or right side of its container, allowing text and 
     /// inline elements to wrap around it. The element is removed from the normal flow 
     /// of the page, though still remaining a part of the flow (in contrast to absolute 
@@ -987,7 +986,7 @@
         static member inline right = Interop.mkStyle "float" "right"
         /// The element must not float.
         static member inline none = Interop.mkStyle "float" "none"
-=======
+
     /// Determines how a font face is displayed based on whether and when it is downloaded and ready to use.
     [<Erase>]
     type fontDisplay =
@@ -1003,7 +1002,6 @@
         static member inline fallback = Interop.mkStyle "fontDisplay" "fallback"    
         /// Gives the font face an extremely small block period and no swap period.
         static member inline optional = Interop.mkStyle "fontDisplay" "optional"    
->>>>>>> 4d07e879
 
     [<Erase>]
     type fontKerning =
