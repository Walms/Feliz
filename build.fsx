--- conflicted
+++ resolved
@@ -187,8 +187,6 @@
         | Some nugetKey, _ -> nugetKey
         | None, Some nugetKey -> nugetKey
         | _ -> failwith "The Nuget API key must be set in a NUGET_KEY environmental variable"
-<<<<<<< HEAD
-=======
     let nupkg =
         Directory.GetFiles(projectPath </> "bin" </> "Release")
         |> Seq.head
@@ -225,7 +223,6 @@
     run npmTool "run build" "."
 
 Target "Build" DoNothing
->>>>>>> 381bba41
 
     let dir = __SOURCE_DIRECTORY__ @@ project @@ "bin"
 
